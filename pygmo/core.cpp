/* Copyright 2017 PaGMO development team

This file is part of the PaGMO library.

The PaGMO library is free software; you can redistribute it and/or modify
it under the terms of either:

  * the GNU Lesser General Public License as published by the Free
    Software Foundation; either version 3 of the License, or (at your
    option) any later version.

or

  * the GNU General Public License as published by the Free Software
    Foundation; either version 3 of the License, or (at your option) any
    later version.

or both in parallel, as here.

The PaGMO library is distributed in the hope that it will be useful, but
WITHOUT ANY WARRANTY; without even the implied warranty of MERCHANTABILITY
or FITNESS FOR A PARTICULAR PURPOSE.  See the GNU General Public License
for more details.

You should have received copies of the GNU General Public License and the
GNU Lesser General Public License along with the PaGMO library.  If not,
see https://www.gnu.org/licenses/. */

#include "python_includes.hpp"

#if defined(_MSC_VER)

// Disable various warnings from MSVC.
#pragma warning(push, 0)
#pragma warning(disable : 4275)
#pragma warning(disable : 4996)

#endif

#include <algorithm>
#include <boost/numeric/conversion/cast.hpp>
#include <boost/python/args.hpp>
#include <boost/python/class.hpp>
#include <boost/python/copy_const_reference.hpp>
#include <boost/python/def.hpp>
#include <boost/python/default_call_policies.hpp>
#include <boost/python/docstring_options.hpp>
#include <boost/python/enum.hpp>
#include <boost/python/errors.hpp>
#include <boost/python/extract.hpp>
#include <boost/python/import.hpp>
#include <boost/python/init.hpp>
#include <boost/python/make_constructor.hpp>
#include <boost/python/module.hpp>
#include <boost/python/object.hpp>
#include <boost/python/operators.hpp>
#include <boost/python/return_internal_reference.hpp>
#include <boost/python/return_value_policy.hpp>
#include <boost/python/scope.hpp>
#include <boost/python/self.hpp>
#include <boost/python/tuple.hpp>
#include <boost/shared_ptr.hpp>
#include <memory>
#include <sstream>
#include <string>

#include <pagmo/algorithm.hpp>
#ifdef PAGMO_WITH_EIGEN3
#include <pagmo/algorithms/cmaes.hpp>
#endif
#include <pagmo/algorithms/compass_search.hpp>
#include <pagmo/algorithms/de.hpp>
#include <pagmo/algorithms/de1220.hpp>
#include <pagmo/algorithms/moead.hpp>
#include <pagmo/algorithms/pso.hpp>
#include <pagmo/algorithms/sade.hpp>
#include <pagmo/algorithms/sea.hpp>
#include <pagmo/algorithms/simulated_annealing.hpp>
#include <pagmo/population.hpp>
#include <pagmo/problem.hpp>
#include <pagmo/problems/ackley.hpp>
#if !defined(_MSC_VER)
#include <pagmo/problems/cec2013.hpp>
#endif
#include <pagmo/problems/decompose.hpp>
#include <pagmo/problems/dtlz.hpp>
#include <pagmo/problems/griewank.hpp>
#include <pagmo/problems/hock_schittkowsky_71.hpp>
#include <pagmo/problems/inventory.hpp>
#include <pagmo/problems/rastrigin.hpp>
#include <pagmo/problems/rosenbrock.hpp>
#include <pagmo/problems/schwefel.hpp>
#include <pagmo/problems/translate.hpp>
#include <pagmo/problems/zdt.hpp>
#include <pagmo/serialization.hpp>
<<<<<<< HEAD
#include <pagmo/threading.hpp>
=======
#include <pagmo/utils/hv_algos/hv_algorithm.hpp>
#include <pagmo/utils/hv_algos/hv_bf_approx.hpp>
#include <pagmo/utils/hv_algos/hv_bf_fpras.hpp>
#include <pagmo/utils/hv_algos/hv_hv2d.hpp>
#include <pagmo/utils/hv_algos/hv_hv3d.hpp>
#include <pagmo/utils/hv_algos/hv_hvwfg.hpp>
#include <pagmo/utils/hypervolume.hpp>
>>>>>>> c174e3f3

#include "algorithm.hpp"
#include "algorithm_exposition_suite.hpp"
#include "common_utils.hpp"
#include "docstrings.hpp"
#include "numpy.hpp"
#include "object_serialization.hpp"
#include "problem.hpp"
#include "problem_exposition_suite.hpp"
#include "pygmo_classes.hpp"

#if defined(_MSC_VER)

#pragma warning(pop)

#endif

// Implementation of std::make_unique:
// http://stackoverflow.com/questions/17902405/how-to-implement-make-unique-function-in-c11
template <typename T, typename... Args>
static inline std::unique_ptr<T> make_unique(Args &&... args)
{
    return std::unique_ptr<T>(new T(std::forward<Args>(args)...));
}

// This is necessary because the NumPy macro import_array() has different return values
// depending on the Python version.
#if PY_MAJOR_VERSION < 3
static inline void wrap_import_array()
{
    import_array();
}
#else
static inline void *wrap_import_array()
{
    import_array();
    return nullptr;
}
#endif

namespace bp = boost::python;
using namespace pagmo;

// Test that the cereal serialization of BP objects works as expected.
// The object returned by this function should be identical to the input
// object.
static inline bp::object test_object_serialization(const bp::object &o)
{
    std::ostringstream oss;
    {
        cereal::PortableBinaryOutputArchive oarchive(oss);
        oarchive(o);
    }
    const std::string tmp = oss.str();
    std::istringstream iss;
    iss.str(tmp);
    bp::object retval;
    {
        cereal::PortableBinaryInputArchive iarchive(iss);
        iarchive(retval);
    }
    return retval;
}

// A pickle suite for pagmo::null_problem. The problem pickle suite
// uses null_problem for the initialization of a problem instance,
// and the initialization argument returned by getinitargs
// must be serializable itself.
struct null_problem_pickle_suite : bp::pickle_suite {
    static bp::tuple getinitargs(const null_problem &)
    {
        return bp::make_tuple();
    }
};

// Same as above for the null algo.
struct null_algorithm_pickle_suite : bp::pickle_suite {
    static bp::tuple getinitargs(const null_algorithm &)
    {
        return bp::make_tuple();
    }
};

// Instances of the classes in pygmo_classes.hpp.
namespace pygmo
{

// Problem and meta-problem classes.
std::unique_ptr<bp::class_<problem>> problem_ptr(nullptr);
std::unique_ptr<bp::class_<translate>> translate_ptr(nullptr);
std::unique_ptr<bp::class_<decompose>> decompose_ptr(nullptr);

// Algorithm and meta-algorithm classes.
std::unique_ptr<bp::class_<algorithm>> algorithm_ptr(nullptr);
}

// The cleanup function.
// This function will be registered to be called when the pygmo core module is unloaded
// (see the __init__.py file). I am not 100% sure it is needed to reset these global
// variables, but it makes me nervous to have global boost python objects around on shutdown.
static inline void cleanup()
{
    pygmo::problem_ptr.reset();
    pygmo::translate_ptr.reset();
    pygmo::decompose_ptr.reset();

    pygmo::algorithm_ptr.reset();
}

// Serialization support for the population class.
struct population_pickle_suite : bp::pickle_suite {
    static bp::tuple getinitargs(const population &)
    {
        return bp::make_tuple();
    }
    static bp::tuple getstate(const population &pop)
    {
        std::ostringstream oss;
        {
            cereal::PortableBinaryOutputArchive oarchive(oss);
            oarchive(pop);
        }
        auto s = oss.str();
        return bp::make_tuple(pygmo::make_bytes(s.data(), boost::numeric_cast<Py_ssize_t>(s.size())));
    }
    static void setstate(population &pop, bp::tuple state)
    {
        if (len(state) != 1) {
            pygmo_throw(PyExc_ValueError, "the state tuple must have a single element");
        }
        auto ptr = PyBytes_AsString(bp::object(state[0]).ptr());
        if (!ptr) {
            pygmo_throw(PyExc_TypeError, "a bytes object is needed to deserialize a population");
        }
        const auto size = len(state[0]);
        std::string s(ptr, ptr + size);
        std::istringstream iss;
        iss.str(s);
        {
            cereal::PortableBinaryInputArchive iarchive(iss);
            iarchive(pop);
        }
    }
};

// Various wrappers for the population exposition.

// Expose a population constructor from problem.
template <typename Prob>
static inline void population_prob_init(bp::class_<population> &pop_class)
{
    pop_class.def(bp::init<const Prob &, population::size_type>())
        .def(bp::init<const Prob &, population::size_type, unsigned>());
}

// DE1220 ctors.
static inline de1220 *de1220_init_0(unsigned gen, const bp::object &allowed_variants, unsigned variant_adptv,
                                    double ftol, double xtol, bool memory)
{
<<<<<<< HEAD
    auto av = pygmo::to_vu(allowed_variants);
    return ::new de1220(gen, av, variant_adptv, ftol, xtol, memory);
=======
    auto allowed_variants_vu = pygmo::to_vu(allowed_variants);
    return ::new de1220(gen, allowed_variants_vu, variant_adptv, ftol, xtol, memory);
>>>>>>> c174e3f3
}

static inline de1220 *de1220_init_1(unsigned gen, const bp::object &allowed_variants, unsigned variant_adptv,
                                    double ftol, double xtol, bool memory, unsigned seed)
{
<<<<<<< HEAD
    auto av = pygmo::to_vu(allowed_variants);
    return ::new de1220(gen, av, variant_adptv, ftol, xtol, memory, seed);
=======
    auto allowed_variants_vu = pygmo::to_vu(allowed_variants);
    return ::new de1220(gen, allowed_variants_vu, variant_adptv, ftol, xtol, memory, seed);
>>>>>>> c174e3f3
}

static inline bp::list de1220_allowed_variants()
{
    bp::list retval;
    for (const auto &n : de1220_statics<void>::allowed_variants) {
        retval.append(n);
    }
    return retval;
}

// Helper function to test the to_vd functionality.
static inline bool test_to_vd(const bp::object &o, unsigned n)
{
    auto res = pygmo::to_vd(o);
    if (res.size() != n) {
        return false;
    }
    for (decltype(res.size()) i = 0; i < res.size(); ++i) {
        if (res[i] != static_cast<double>(i)) {
            return false;
        }
    }
    return true;
}

// Helper function to test the to_vvd functionality.
static inline bool test_to_vvd(const bp::object &o, unsigned n, unsigned m)
{
    auto res = pygmo::to_vvd(o);
    return res.size() == n
           && std::all_of(res.begin(), res.end(), [m](const vector_double &v) { return v.size() == m; });
}

// A test problem.
struct test_problem {
    test_problem(unsigned nobj = 1) : m_nobj(nobj)
    {
    }
    vector_double fitness(const vector_double &) const
    {
        return {1.};
    }
    std::pair<vector_double, vector_double> get_bounds() const
    {
        return {{0.}, {1.}};
    }
    // Set/get an internal value to test extraction semantics.
    void set_n(int n)
    {
        m_n = n;
    }
    int get_n() const
    {
        return m_n;
    }
    vector_double::size_type get_nobj() const
    {
        return m_nobj;
    }
    int m_n = 1;
    unsigned m_nobj;
};

// A thread-unsafe test problem.
struct tu_test_problem {
    vector_double fitness(const vector_double &) const
    {
        return {1.};
    }
    std::pair<vector_double, vector_double> get_bounds() const
    {
        return {{0.}, {1.}};
    }
    thread_safety get_thread_safety() const
    {
        return thread_safety::none;
    }
};

BOOST_PYTHON_MODULE(core)
{
    // Setup doc options
    bp::docstring_options doc_options;
    doc_options.enable_all();
    doc_options.disable_cpp_signatures();
    doc_options.disable_py_signatures();

    // Init numpy.
    // NOTE: only the second import is strictly necessary. We run a first import from BP
    // because that is the easiest way to detect whether numpy is installed or not (rather
    // than trying to figure out a way to detect it from wrap_import_array()).
    // NOTE: if we split the module in multiple C++ files, we need to take care of importing numpy
    // from every extension file and also defining PY_ARRAY_UNIQUE_SYMBOL as explained here:
    // http://docs.scipy.org/doc/numpy/reference/c-api.array.html#importing-the-api
    try {
        bp::import("numpy.core.multiarray");
    } catch (...) {
        pygmo::builtin().attr("print")(
            u8"\033[91m====ERROR====\nThe NumPy module could not be imported. "
            u8"Please make sure that NumPy has been correctly installed.\n====ERROR====\033[0m");
        pygmo_throw(PyExc_ImportError, "");
    }
    wrap_import_array();

    // The thread_safety enum.
    bp::enum_<thread_safety>("_thread_safety").value("none", thread_safety::none).value("basic", thread_safety::basic);

    // Expose utility functions for testing purposes.
    bp::def("_builtin", &pygmo::builtin);
    bp::def("_type", &pygmo::type);
    bp::def("_str", &pygmo::str);
    bp::def("_callable", &pygmo::callable);
    bp::def("_deepcopy", &pygmo::deepcopy);
    bp::def("_to_sp", &pygmo::to_sp);
    bp::def("_test_object_serialization", &test_object_serialization);
    bp::def("_test_to_vd", &test_to_vd);
    bp::def("_test_to_vvd", &test_to_vvd);

    // Expose cleanup function.
    bp::def("_cleanup", &cleanup);

    // Create the problems submodule.
    std::string problems_module_name = bp::extract<std::string>(bp::scope().attr("__name__") + ".problems");
    PyObject *problems_module_ptr = PyImport_AddModule(problems_module_name.c_str());
    if (!problems_module_ptr) {
        pygmo_throw(PyExc_RuntimeError, "error while creating the 'problems' submodule");
    }
    auto problems_module = bp::object(bp::handle<>(bp::borrowed(problems_module_ptr)));
    bp::scope().attr("problems") = problems_module;

    // Create the algorithms submodule.
    std::string algorithms_module_name = bp::extract<std::string>(bp::scope().attr("__name__") + ".algorithms");
    PyObject *algorithms_module_ptr = PyImport_AddModule(algorithms_module_name.c_str());
    if (!algorithms_module_ptr) {
        pygmo_throw(PyExc_RuntimeError, "error while creating the 'algorithms' submodule");
    }
    auto algorithms_module = bp::object(bp::handle<>(bp::borrowed(algorithms_module_ptr)));
    bp::scope().attr("algorithms") = algorithms_module;

    // Population class.
    bp::class_<population> pop_class("population", pygmo::population_docstring().c_str(), bp::no_init);
    // Ctor from problem.
    population_prob_init<problem>(pop_class);
    pop_class
        .def(repr(bp::self))
        // Copy and deepcopy.
        .def("__copy__", &pygmo::generic_copy_wrapper<population>)
        .def("__deepcopy__", &pygmo::generic_deepcopy_wrapper<population>)
        .def_pickle(population_pickle_suite())
        .def("push_back", +[](population &pop, const bp::object &x) { pop.push_back(pygmo::to_vd(x)); },
             pygmo::population_push_back_docstring().c_str(), (bp::arg("x")))
        .def("decision_vector", +[](const population &pop) { return pygmo::v_to_a(pop.random_decision_vector()); },
             pygmo::population_decision_vector_docstring().c_str())
        .add_property("champion_x", +[](const population &pop) { return pygmo::v_to_a(pop.champion_x()); })
        .add_property("champion_f", +[](const population &pop) { return pygmo::v_to_a(pop.champion_f()); })
        .def("best_idx", +[](const population &pop, const bp::object &tol) { return pop.best_idx(pygmo::to_vd(tol)); })
        .def("best_idx", +[](const population &pop, double tol) { return pop.best_idx(tol); })
        .def("best_idx", +[](const population &pop) { return pop.best_idx(); },
             pygmo::population_best_idx_docstring().c_str())
        .def("worst_idx",
             +[](const population &pop, const bp::object &tol) { return pop.worst_idx(pygmo::to_vd(tol)); })
        .def("worst_idx", +[](const population &pop, double tol) { return pop.worst_idx(tol); })
        .def("worst_idx", +[](const population &pop) { return pop.worst_idx(); },
             pygmo::population_worst_idx_docstring().c_str())
        .def("size", &population::size, pygmo::population_size_docstring().c_str())
        .def("__len__", &population::size)
        .def("set_xf", +[](population &pop, population::size_type i, const bp::object &x,
                           const bp::object &f) { pop.set_xf(i, pygmo::to_vd(x), pygmo::to_vd(f)); },
             pygmo::population_set_xf_docstring().c_str())
        .def("set_x",
             +[](population &pop, population::size_type i, const bp::object &x) { pop.set_x(i, pygmo::to_vd(x)); },
             pygmo::population_set_x_docstring().c_str())
        .def("set_problem_seed", &population::set_problem_seed, pygmo::population_set_problem_seed_docstring().c_str(),
             (bp::arg("seed")))
        .def("get_problem", &population::get_problem, pygmo::population_get_problem_docstring().c_str(),
             bp::return_value_policy<bp::copy_const_reference>())
        .def("get_f", +[](const population &pop) { return pygmo::vv_to_a(pop.get_f()); },
             pygmo::population_get_f_docstring().c_str())
        .def("get_x", +[](const population &pop) { return pygmo::vv_to_a(pop.get_x()); },
             pygmo::population_get_x_docstring().c_str())
        .def("get_ID", +[](const population &pop) { return pygmo::v_to_a(pop.get_ID()); },
             pygmo::population_get_ID_docstring().c_str())
        .def("get_seed", &population::get_seed, pygmo::population_get_seed_docstring().c_str());

    // Problem class.
    pygmo::problem_ptr = make_unique<bp::class_<problem>>("problem", pygmo::problem_docstring().c_str(), bp::no_init);
    auto &problem_class = *pygmo::problem_ptr;
    problem_class.def(bp::init<const bp::object &>((bp::arg("udp"))))
        .def(repr(bp::self))
        .def_pickle(pygmo::problem_pickle_suite())
        // Copy and deepcopy.
        .def("__copy__", &pygmo::generic_copy_wrapper<problem>)
        .def("__deepcopy__", &pygmo::generic_deepcopy_wrapper<problem>)
        // Problem extraction.
        .def("_py_extract", &pygmo::generic_py_extract<problem>)
        // Problem methods.
        .def("fitness",
             +[](const pagmo::problem &p, const bp::object &dv) { return pygmo::v_to_a(p.fitness(pygmo::to_vd(dv))); },
             pygmo::problem_fitness_docstring().c_str(), (bp::arg("dv")))
        .def("get_bounds",
             +[](const pagmo::problem &p) -> bp::tuple {
                 auto retval = p.get_bounds();
                 return bp::make_tuple(pygmo::v_to_a(retval.first), pygmo::v_to_a(retval.second));
             },
             pygmo::problem_get_bounds_docstring().c_str())
        .def("gradient",
             +[](const pagmo::problem &p, const bp::object &dv) { return pygmo::v_to_a(p.gradient(pygmo::to_vd(dv))); },
             pygmo::problem_gradient_docstring().c_str(), (bp::arg("dv")))
        .def("has_gradient", &problem::has_gradient, pygmo::problem_has_gradient_docstring().c_str())
        .def("gradient_sparsity", +[](const pagmo::problem &p) { return pygmo::sp_to_a(p.gradient_sparsity()); },
             pygmo::problem_gradient_sparsity_docstring().c_str())
        .def("has_gradient_sparsity", &problem::has_gradient_sparsity,
             pygmo::problem_has_gradient_sparsity_docstring().c_str())
        .def("hessians",
             +[](const pagmo::problem &p, const bp::object &dv) -> bp::list {
                 bp::list retval;
                 const auto h = p.hessians(pygmo::to_vd(dv));
                 for (const auto &v : h) {
                     retval.append(pygmo::v_to_a(v));
                 }
                 return retval;
             },
             pygmo::problem_hessians_docstring().c_str(), (bp::arg("dv")))
        .def("has_hessians", &problem::has_hessians, pygmo::problem_has_hessians_docstring().c_str())
        .def("hessians_sparsity",
             +[](const pagmo::problem &p) -> bp::list {
                 bp::list retval;
                 const auto hs = p.hessians_sparsity();
                 for (const auto &sp : hs) {
                     retval.append(pygmo::sp_to_a(sp));
                 }
                 return retval;
             },
             pygmo::problem_hessians_sparsity_docstring().c_str())
        .def("has_hessians_sparsity", &problem::has_hessians_sparsity,
             pygmo::problem_has_hessians_sparsity_docstring().c_str())
        .def("get_nobj", &problem::get_nobj, pygmo::problem_get_nobj_docstring().c_str())
        .def("get_nx", &problem::get_nx, pygmo::problem_get_nx_docstring().c_str())
        .def("get_nf", &problem::get_nf, pygmo::problem_get_nf_docstring().c_str())
        .def("get_nec", &problem::get_nec, pygmo::problem_get_nec_docstring().c_str())
        .def("get_nic", &problem::get_nic, pygmo::problem_get_nic_docstring().c_str())
        .def("get_nc", &problem::get_nc, pygmo::problem_get_nc_docstring().c_str())
        .add_property("c_tol", +[](const problem &prob) { return pygmo::v_to_a(prob.get_c_tol()); },
                      +[](problem &prob, const bp::object &c_tol) { prob.set_c_tol(pygmo::to_vd(c_tol)); },
                      pygmo::problem_c_tol_docstring().c_str())
        .def("get_fevals", &problem::get_fevals, pygmo::problem_get_fevals_docstring().c_str())
        .def("get_gevals", &problem::get_gevals, pygmo::problem_get_gevals_docstring().c_str())
        .def("get_hevals", &problem::get_hevals, pygmo::problem_get_hevals_docstring().c_str())
        .def("set_seed", &problem::set_seed, pygmo::problem_set_seed_docstring().c_str(), (bp::arg("seed")))
        .def("has_set_seed", &problem::has_set_seed, pygmo::problem_has_set_seed_docstring().c_str())
        .def("is_stochastic", &problem::is_stochastic,
             "is_stochastic()\n\nAlias for :func:`~pygmo.core.problem.has_set_seed()`.\n")
        .def("feasibility_x", +[](const problem &p, const bp::object &x) { return p.feasibility_x(pygmo::to_vd(x)); },
             pygmo::problem_feasibility_x_docstring().c_str())
        .def("feasibility_f", +[](const problem &p, const bp::object &f) { return p.feasibility_f(pygmo::to_vd(f)); },
             pygmo::problem_feasibility_f_docstring().c_str())
        .def("get_name", &problem::get_name, pygmo::problem_get_name_docstring().c_str())
        .def("get_extra_info", &problem::get_extra_info, pygmo::problem_get_extra_info_docstring().c_str())
        .def("get_thread_safety", &problem::get_thread_safety, pygmo::problem_get_thread_safety_docstring().c_str());

    // Algorithm class.
    pygmo::algorithm_ptr
        = make_unique<bp::class_<algorithm>>("algorithm", pygmo::algorithm_docstring().c_str(), bp::no_init);
    auto &algorithm_class = *pygmo::algorithm_ptr;
    algorithm_class.def(bp::init<const bp::object &>((bp::arg("a"))))
        .def(repr(bp::self))
        .def_pickle(pygmo::algorithm_pickle_suite())
        // Copy and deepcopy.
        .def("__copy__", &pygmo::generic_copy_wrapper<algorithm>)
        .def("__deepcopy__", &pygmo::generic_deepcopy_wrapper<algorithm>)
        // Algorithm extraction.
        .def("_py_extract", &pygmo::generic_py_extract<algorithm>)
        // Algorithm methods.
        .def("evolve", &algorithm::evolve, "evolve(pop)\n\nEvolve population.\n\n:param pop: the population to evolve\n"
                                           ":type pop: :class:`pygmo.core.population`\n"
                                           ":returns: the evolved population\n"
                                           ":rtype: :class:`pygmo.core.population`\n\n",
             (bp::arg("pop")))
        .def("set_seed", &algorithm::set_seed,
             "set_seed(seed)\n\nSet algorithm seed.\n\n:param seed: the desired seed\n:type seed: ``int``\n"
             ":raises: :exc:`RuntimeError` if the user-defined algorithm does not support seed setting\n"
             ":raises: :exc:`OverflowError` if *seed* is negative or too large\n\n",
             (bp::arg("seed")))
        .def("has_set_seed", &algorithm::has_set_seed,
             "has_set_seed()\n\nDetect the presence of the ``set_seed()`` method in the user-defined algorithm.\n\n"
             ":returns: ``True`` if the user-defined algorithm has the ability of setting a random seed, ``False`` "
             "otherwise\n"
             ":rtype: ``bool``\n\n")
        .def("set_verbosity", &algorithm::set_verbosity,
             "set_verbosity(level)\n\nSet algorithm verbosity.\n\n:param level: the desired verbosity level\n:type "
             "level: ``int``\n"
             ":raises: :exc:`RuntimeError` if the user-defined algorithm does not support verbosity setting\n"
             ":raises: :exc:`OverflowError` if *level* is negative or too large\n\n",
             (bp::arg("level")))
        .def("has_set_verbosity", &algorithm::has_set_verbosity,
             "has_set_verbosity()\n\nDetect the presence of the ``set_verbosity()`` method in the user-defined "
             "algorithm.\n\n"
             ":returns: ``True`` if the user-defined algorithm has the ability of setting a verbosity level, ``False`` "
             "otherwise\n"
             ":rtype: ``bool``\n\n")
        .def("is_stochastic", &algorithm::is_stochastic,
             "is_stochastic()\n\nAlias for :func:`~pygmo.core.algorithm.has_set_seed`.")
        .def("get_name", &algorithm::get_name, "Get algorithm's name.")
        .def("get_extra_info", &algorithm::get_extra_info, "Get algorithm's extra info.");

    // Translate meta-problem.
    pygmo::translate_ptr
        = make_unique<bp::class_<translate>>("translate", pygmo::translate_docstring().c_str(), bp::init<>());
    auto &tp = *pygmo::translate_ptr;
    // Constructor from Python user-defined problem and translation vector (allows to translate Python problems).
    tp.def("__init__", pygmo::make_translate_init<bp::object>())
        // Constructor of translate from translate and translation vector. This allows to apply the
        // translation multiple times.
        .def("__init__", pygmo::make_translate_init<translate>())
        // Allow to extract a nested translate udp.
        .def("_cpp_extract", &pygmo::generic_cpp_extract<translate, translate>, bp::return_internal_reference<>())
        // Python udp extraction.
        .def("_py_extract", &pygmo::generic_py_extract<translate>)
        .add_property("translation", +[](const translate &t) { return pygmo::v_to_a(t.get_translation()); },
                      pygmo::translate_translation_docstring().c_str());
    // Mark it as a cpp problem.
    tp.attr("_pygmo_cpp_problem") = true;
    // Ctor of problem from translate.
    pygmo::problem_expose_init_cpp_udp<translate>();
    // Extract a translated problem from the problem class.
    problem_class.def("_cpp_extract", &pygmo::generic_cpp_extract<problem, translate>,
                      bp::return_internal_reference<>());
    // Add it to the the problems submodule.
    bp::scope().attr("problems").attr("translate") = tp;

    // Decompose meta-problem.
    pygmo::decompose_ptr
        = make_unique<bp::class_<decompose>>("decompose", pygmo::decompose_docstring().c_str(), bp::init<>());
    auto &dp = *pygmo::decompose_ptr;
    // Constructor from Python user-defined problem.
    dp.def("__init__", pygmo::make_decompose_init<bp::object>())
        // Python udp extraction.
        .def("_py_extract", &pygmo::generic_py_extract<decompose>)
        // Returns the decomposed fitness with an arbitrary weight and reference point
        .def("decompose_fitness",
             +[](const pagmo::decompose &p, const bp::object &f, const bp::object &weight, const bp::object &z_ref) {
                 return pygmo::v_to_a(p.decompose_fitness(pygmo::to_vd(f), pygmo::to_vd(weight), pygmo::to_vd(z_ref)));
             },
             pygmo::decompose_decompose_fitness_docstring().c_str(),
             (bp::arg("f"), bp::arg("weight"), bp::arg("ref_point")))
        .def("original_fitness",
             +[](const pagmo::decompose &p, const bp::object &x) {
                 return pygmo::v_to_a(p.original_fitness(pygmo::to_vd(x)));
             },
             pygmo::decompose_original_fitness_docstring().c_str(), (bp::arg("x")))
        .add_property("z", +[](const pagmo::decompose &p) { return pygmo::v_to_a(p.get_z()); },
                      pygmo::decompose_z_docstring().c_str());
    // Mark it as a cpp problem.
    dp.attr("_pygmo_cpp_problem") = true;
    // Ctor of problem from decompose.
    pygmo::problem_expose_init_cpp_udp<decompose>();
    // Extract a decomposed problem from the problem class.
    problem_class.def("_cpp_extract", &pygmo::generic_cpp_extract<problem, decompose>,
                      bp::return_internal_reference<>());
    // Add it to the problems submodule.
    bp::scope().attr("problems").attr("decompose") = dp;

    // Before moving to the user-defined C++ problems, we need to expose the interoperability between
    // meta-problems.
    // Construct translate from decompose.
    tp.def("__init__", pygmo::make_translate_init<decompose>());
    // Extract decompose from translate.
    tp.def("_cpp_extract", &pygmo::generic_cpp_extract<translate, decompose>, bp::return_internal_reference<>());
    // Construct decompose from translate.
    dp.def("__init__", pygmo::make_decompose_init<translate>());
    // Extract translate from decompose.
    dp.def("_cpp_extract", &pygmo::generic_cpp_extract<decompose, translate>, bp::return_internal_reference<>());

    // Exposition of C++ problems.
    // Test problem.
    auto test_p = pygmo::expose_problem<test_problem>("_test_problem", "A test problem.");
    test_p.def(bp::init<unsigned>((bp::arg("nobj"))));
    test_p.def("get_n", &test_problem::get_n);
    test_p.def("set_n", &test_problem::set_n);
    // Thread unsafe test problem.
    pygmo::expose_problem<tu_test_problem>("_tu_test_problem", "A thread unsafe test problem.");
    // Null problem.
    auto np = pygmo::expose_problem<null_problem>("null_problem", pygmo::null_problem_docstring().c_str());
    np.def(bp::init<vector_double::size_type>((bp::arg("nobj"))));
    // NOTE: this is needed only for the null_problem, as it is used in the implementation of the
    // serialization of the problem. Not necessary for any other problem type.
    // NOTE: this is needed because problem does not have a def ctor.
    np.def_pickle(null_problem_pickle_suite());
    // Rosenbrock.
    auto rb = pygmo::expose_problem<rosenbrock>("rosenbrock", pygmo::rosenbrock_docstring().c_str());
    rb.def(bp::init<unsigned>((bp::arg("dim"))));
    rb.def("best_known", &pygmo::best_known_wrapper<rosenbrock>,
           pygmo::problem_get_best_docstring("Rosenbrock").c_str());
    // Hock-Schittkowsky 71
    auto hs71 = pygmo::expose_problem<hock_schittkowsky_71>("hock_schittkowsky_71",
                                                            "__init__()\n\nThe Hock-Schittkowsky 71 problem.\n\n"
                                                            "See :cpp:class:`pagmo::hock_schittkowsky_71`.\n\n");
    hs71.def("best_known", &pygmo::best_known_wrapper<hock_schittkowsky_71>,
             pygmo::problem_get_best_docstring("Hock-Schittkowsky 71").c_str());
    // Rastrigin.
    auto rastr = pygmo::expose_problem<rastrigin>("rastrigin", "__init__(dim = 1)\n\nThe Rastrigin problem.\n\n"
                                                               "See :cpp:class:`pagmo::rastrigin`.\n\n");
    rastr.def(bp::init<unsigned>((bp::arg("dim"))));
    rastr.def("best_known", &pygmo::best_known_wrapper<rastrigin>,
              pygmo::problem_get_best_docstring("Rastrigin").c_str());
    // Schwefel.
    auto sch = pygmo::expose_problem<schwefel>("schwefel", "__init__(dim = 1)\n\nThe Schwefel problem.\n\n"
                                                           "See :cpp:class:`pagmo::schwefel`.\n\n");
    sch.def(bp::init<unsigned>((bp::arg("dim"))));
    sch.def("best_known", &pygmo::best_known_wrapper<schwefel>, pygmo::problem_get_best_docstring("Schwefel").c_str());
    // Ackley.
    auto ack = pygmo::expose_problem<ackley>("ackley", "__init__(dim = 1)\n\nThe Ackley problem.\n\n"
                                                       "See :cpp:class:`pagmo::ackley`.\n\n");
    ack.def(bp::init<unsigned>((bp::arg("dim"))));
    ack.def("best_known", &pygmo::best_known_wrapper<ackley>, pygmo::problem_get_best_docstring("Ackley").c_str());
    // Griewank.
    auto griew = pygmo::expose_problem<griewank>("griewank", "__init__(dim = 1)\n\nThe Griewank problem.\n\n"
                                                             "See :cpp:class:`pagmo::griewank`.\n\n");
    griew.def(bp::init<unsigned>((bp::arg("dim"))));
    griew.def("best_known", &pygmo::best_known_wrapper<griewank>,
              pygmo::problem_get_best_docstring("Griewank").c_str());
    // ZDT.
    auto zdt_p = pygmo::expose_problem<zdt>("zdt", "__init__(id = 1, param = 30)\n\nThe ZDT problem.\n\n"
                                                   "See :cpp:class:`pagmo::zdt`.\n\n");
    zdt_p.def(bp::init<unsigned, unsigned>((bp::arg("id") = 1u, bp::arg("param") = 30u)));
    zdt_p.def("p_distance", +[](const zdt &z, const bp::object &x) { return z.p_distance(pygmo::to_vd(x)); },
              pygmo::zdt_p_distance_docstring().c_str());
    // DTLZ.
    auto dtlz_p = pygmo::expose_problem<dtlz>("dtlz", pygmo::dtlz_docstring().c_str());
    dtlz_p.def(bp::init<unsigned, unsigned, unsigned, unsigned>(
        (bp::arg("id") = 1u, bp::arg("dim") = 5u, bp::arg("fdim") = 3u, bp::arg("alpha") = 100u)));
    dtlz_p.def("p_distance", +[](const dtlz &z, const bp::object &x) { return z.p_distance(pygmo::to_vd(x)); });
    dtlz_p.def("p_distance", +[](const dtlz &z, const population &pop) { return z.p_distance(pop); },
               pygmo::dtlz_p_distance_docstring().c_str());
    // Inventory.
    auto inv = pygmo::expose_problem<inventory>(
        "inventory", "__init__(weeks = 4,sample_size = 10,seed = random)\n\nThe inventory problem.\n\n"
                     "See :cpp:class:`pagmo::inventory`.\n\n");
    inv.def(bp::init<unsigned, unsigned>((bp::arg("weeks") = 4u, bp::arg("sample_size") = 10u)));
    inv.def(
        bp::init<unsigned, unsigned, unsigned>((bp::arg("weeks") = 4u, bp::arg("sample_size") = 10u, bp::arg("seed"))));
// excluded in MSVC (Dec. - 2016) because of troubles to deal with the big static array defining the problem data. To be
// reassesed in future versions of the compiler
#if !defined(_MSC_VER)
    // CEC 2013.
    auto cec2013_ = pygmo::expose_problem<cec2013>("cec2013", pygmo::cec2013_docstring().c_str());
    cec2013_.def(bp::init<unsigned, unsigned>((bp::arg("prob_id") = 1, bp::arg("dim") = 2)));
#endif
    // Exposition of C++ algorithms.
    // Null algo.
    auto na = pygmo::expose_algorithm<null_algorithm>("null_algorithm",
                                                      "__init__()\n\nThe null algorithm.\n\nA test algorithm.\n\n");
    // NOTE: this is needed only for the null_algorithm, as it is used in the implementation of the
    // serialization of the algorithm. Not necessary for any other algorithm type.
    na.def_pickle(null_algorithm_pickle_suite());
    // DE
    auto de_ = pygmo::expose_algorithm<de>("de", pygmo::de_docstring().c_str());
    de_.def(bp::init<unsigned int, double, double, unsigned int, double, double>(
        (bp::arg("gen") = 1u, bp::arg("F") = .8, bp::arg("CR") = .9, bp::arg("variant") = 2u, bp::arg("ftol") = 1e-6,
         bp::arg("tol") = 1E-6)));
    de_.def(bp::init<unsigned int, double, double, unsigned int, double, double, unsigned>(
        (bp::arg("gen") = 1u, bp::arg("F") = .8, bp::arg("CR") = .9, bp::arg("variant") = 2u, bp::arg("ftol") = 1e-6,
         bp::arg("tol") = 1E-6, bp::arg("seed"))));
    pygmo::expose_algo_log(de_, pygmo::de_get_log_docstring().c_str());
    de_.def("get_seed", &de::get_seed);
    // COMPASS SEARCH
    auto compass_search_
        = pygmo::expose_algorithm<compass_search>("compass_search", pygmo::compass_search_docstring().c_str());
    compass_search_.def(
        bp::init<unsigned int, double, double, double>((bp::arg("max_fevals") = 1u, bp::arg("start_range") = .1,
                                                        bp::arg("stop_range") = .01, bp::arg("reduction_coeff") = .5)));
    pygmo::expose_algo_log(compass_search_, pygmo::compass_search_get_log_docstring().c_str());
    compass_search_.def("get_max_fevals", &compass_search::get_max_fevals);
    compass_search_.def("get_start_range", &compass_search::get_start_range);
    compass_search_.def("get_stop_range", &compass_search::get_stop_range);
    compass_search_.def("get_reduction_coeff", &compass_search::get_reduction_coeff);
    compass_search_.def("get_verbosity", &compass_search::get_verbosity);
    compass_search_.def("set_verbosity", &compass_search::set_verbosity);
    // PSO
    auto pso_ = pygmo::expose_algorithm<pso>("pso", pygmo::pso_docstring().c_str());
    pso_.def(bp::init<unsigned, double, double, double, double, unsigned, unsigned, unsigned, bool>(
        (bp::arg("gen") = 1u, bp::arg("omega") = 0.7298, bp::arg("eta1") = 2.05, bp::arg("eta2") = 2.05,
         bp::arg("max_vel") = 0.5, bp::arg("variant") = 5u, bp::arg("neighb_type") = 2u, bp::arg("neighb_param") = 4u,
         bp::arg("memory") = false)));
    pso_.def(bp::init<unsigned, double, double, double, double, unsigned, unsigned, unsigned, bool, unsigned>(
        (bp::arg("gen") = 1u, bp::arg("omega") = 0.7298, bp::arg("eta1") = 2.05, bp::arg("eta2") = 2.05,
         bp::arg("max_vel") = 0.5, bp::arg("variant") = 5u, bp::arg("neighb_type") = 2u, bp::arg("neighb_param") = 4u,
         bp::arg("memory") = false, bp::arg("seed"))));
    pygmo::expose_algo_log(pso_, pygmo::pso_get_log_docstring().c_str());
    pso_.def("get_seed", &pso::get_seed);
    // SEA
    auto sea_ = pygmo::expose_algorithm<sea>("sea", "__init__(gen = 1, seed = random)\n\n"
                                                    "(N+1)-ES simple evolutionary algorithm.\n\n");
    sea_.def(bp::init<unsigned>((bp::arg("gen") = 1u)));
    sea_.def(bp::init<unsigned, unsigned>((bp::arg("gen") = 1u, bp::arg("seed"))));
    pygmo::expose_algo_log(sea_, "");
    sea_.def("get_seed", &sea::get_seed);
    // SIMULATED ANNEALING
    auto simulated_annealing_ = pygmo::expose_algorithm<simulated_annealing>(
        "simulated_annealing", pygmo::simulated_annealing_docstring().c_str());
    simulated_annealing_.def(bp::init<double, double, unsigned, unsigned, unsigned, double>(
        (bp::arg("Ts") = 10., bp::arg("Tf") = 0.1, bp::arg("n_T_adj") = 10u, bp::arg("n_range_adj") = 1u,
         bp::arg("bin_size") = 20u, bp::arg("start_range") = 1.)));
    simulated_annealing_.def(bp::init<double, double, unsigned, unsigned, unsigned, double, unsigned>(
        (bp::arg("Ts") = 10., bp::arg("Tf") = 0.1, bp::arg("n_T_adj") = 10u, bp::arg("n_range_adj") = 10u,
         bp::arg("bin_size") = 10u, bp::arg("start_range") = 1., bp::arg("seed"))));
    pygmo::expose_algo_log(simulated_annealing_, pygmo::simulated_annealing_get_log_docstring().c_str());
    simulated_annealing_.def("get_seed", &simulated_annealing::get_seed);
    // SADE
    auto sade_ = pygmo::expose_algorithm<sade>("sade", pygmo::sade_docstring().c_str());
    sade_.def(bp::init<unsigned, unsigned, unsigned, double, double, bool>(
        (bp::arg("gen") = 1u, bp::arg("variant") = 2u, bp::arg("variant_adptv") = 1u, bp::arg("ftol") = 1e-6,
         bp::arg("xtol") = 1e-6, bp::arg("memory") = false)));
    sade_.def(bp::init<unsigned, unsigned, unsigned, double, double, bool, unsigned>(
        (bp::arg("gen") = 1u, bp::arg("variant") = 2u, bp::arg("variant_adptv") = 1u, bp::arg("ftol") = 1e-6,
         bp::arg("xtol") = 1e-6, bp::arg("memory") = false, bp::arg("seed"))));
    pygmo::expose_algo_log(sade_, pygmo::sade_get_log_docstring().c_str());
    sade_.def("get_seed", &sade::get_seed);
    // DE-1220
    auto de1220_ = pygmo::expose_algorithm<de1220>("de1220", pygmo::de1220_docstring().c_str());
    de1220_.def("__init__",
                bp::make_constructor(&de1220_init_0, bp::default_call_policies(),
                                     (bp::arg("gen") = 1u, bp::arg("allowed_variants") = de1220_allowed_variants(),
                                      bp::arg("variant_adptv") = 1u, bp::arg("ftol") = 1e-6, bp::arg("xtol") = 1e-6,
                                      bp::arg("memory") = false)));
    de1220_.def("__init__",
                bp::make_constructor(&de1220_init_1, bp::default_call_policies(),
                                     (bp::arg("gen") = 1u, bp::arg("allowed_variants") = de1220_allowed_variants(),
                                      bp::arg("variant_adptv") = 1u, bp::arg("ftol") = 1e-6, bp::arg("xtol") = 1e-6,
                                      bp::arg("memory") = false, bp::arg("seed"))));
    pygmo::expose_algo_log(de1220_, pygmo::de1220_get_log_docstring().c_str());
    de1220_.def("get_seed", &de1220::get_seed);
// CMA-ES
#ifdef PAGMO_WITH_EIGEN3
    auto cmaes_ = pygmo::expose_algorithm<cmaes>("cmaes", pygmo::cmaes_docstring().c_str());
    cmaes_.def(bp::init<unsigned, double, double, double, double, double, double, double, bool>(
        (bp::arg("gen") = 1u, bp::arg("cc") = -1., bp::arg("cs") = -1., bp::arg("c1") = -1., bp::arg("cmu") = -1.,
         bp::arg("sigma0") = 0.5, bp::arg("ftol") = 1e-6, bp::arg("xtol") = 1e-6, bp::arg("memory") = false)));
    cmaes_.def(bp::init<unsigned, double, double, double, double, double, double, double, bool, unsigned>(
        (bp::arg("gen") = 1u, bp::arg("cc") = -1., bp::arg("cs") = -1., bp::arg("c1") = -1., bp::arg("cmu") = -1.,
         bp::arg("sigma0") = 0.5, bp::arg("ftol") = 1e-6, bp::arg("xtol") = 1e-6, bp::arg("memory") = false,
         bp::arg("seed"))));
    pygmo::expose_algo_log(cmaes_, pygmo::cmaes_get_log_docstring().c_str());
    cmaes_.def("get_seed", &cmaes::get_seed);
#endif
    // MOEA/D - DE
    auto moead_ = pygmo::expose_algorithm<moead>("moead", pygmo::moead_docstring().c_str());
    moead_.def(bp::init<unsigned, std::string, unsigned, double, double, double, double, unsigned, bool>(
        (bp::arg("gen") = 1u, bp::arg("weight_generation") = "grid", bp::arg("neighbours") = 20u, bp::arg("CR") = 1.,
         bp::arg("F") = 0.5, bp::arg("eta_m") = 20, bp::arg("realb") = 0.9, bp::arg("limit") = 2u,
         bp::arg("preserve_diversity") = true)));
    moead_.def(bp::init<unsigned, std::string, unsigned, double, double, double, double, unsigned, bool, unsigned>(
        (bp::arg("gen") = 1u, bp::arg("weight_generation") = "grid", bp::arg("neighbours") = 20u, bp::arg("CR") = 1.,
         bp::arg("F") = 0.5, bp::arg("eta_m") = 20, bp::arg("realb") = 0.9, bp::arg("limit") = 2u,
         bp::arg("preserve_diversity") = true, bp::arg("seed"))));
    // moead needs an ad hoc exposition for the log as one entry is a vector (ideal_point)
    moead_.def("get_log",
               +[](const moead &a) -> bp::list {
                   bp::list retval;
                   for (const auto &t : a.get_log()) {
                       retval.append(bp::make_tuple(std::get<0>(t), std::get<1>(t), std::get<2>(t),
                                                    pygmo::v_to_a(std::get<3>(t))));
                   }
                   return retval;
               },
               pygmo::moead_get_log_docstring().c_str());

    moead_.def("get_seed", &moead::get_seed);

    // Exposition of various structured utilities
    // Hypervolume class
    bp::class_<hypervolume>("hypervolume", "Hypervolume Class")
        .def("__init__", bp::make_constructor(
                             +[](const bp::object &points) {
                                 auto vvd_points = pygmo::to_vvd(points);
                                 return ::new hypervolume(vvd_points, true);
                             },
                             bp::default_call_policies(), (bp::arg("points"))),
             pygmo::hv_init2_docstring().c_str())
        .def("__init__", bp::make_constructor(+[](const population &pop) { return ::new hypervolume(pop, true); },
                                              bp::default_call_policies(), (bp::arg("pop"))),
             pygmo::hv_init1_docstring().c_str())
        .def("compute",
             +[](const hypervolume &hv, const bp::object &r_point) { return hv.compute(pygmo::to_vd(r_point)); },
             (bp::arg("ref_point")))
        .def("compute",
             +[](const hypervolume &hv, const bp::object &r_point, boost::shared_ptr<hv_algorithm> hv_algo) {
                 return hv.compute(pygmo::to_vd(r_point), *hv_algo);
             },
             pygmo::hv_compute_docstring().c_str(), (bp::arg("ref_point"), bp::arg("hv_algo")))
        .def("exclusive", +[](const hypervolume &hv, unsigned p_idx,
                              const bp::object &r_point) { return hv.exclusive(p_idx, pygmo::to_vd(r_point)); },
             (bp::arg("idx"), bp::arg("ref_point")))
        .def("exclusive",
             +[](const hypervolume &hv, unsigned int p_idx, const bp::object &r_point,
                 boost::shared_ptr<hv_algorithm> hv_algo) {
                 return hv.exclusive(p_idx, pygmo::to_vd(r_point), *hv_algo);
             },
             pygmo::hv_exclusive_docstring().c_str(), (bp::arg("idx"), bp::arg("ref_point"), bp::arg("hv_algo")))
        .def("least_contributor",
             +[](const hypervolume &hv, const bp::object &r_point) {
                 return hv.least_contributor(pygmo::to_vd(r_point));
             },
             (bp::arg("ref_point")))
        .def("least_contributor",
             +[](const hypervolume &hv, const bp::object &r_point, boost::shared_ptr<hv_algorithm> hv_algo) {
                 return hv.least_contributor(pygmo::to_vd(r_point), *hv_algo);
             },
             pygmo::hv_least_contributor_docstring().c_str(), (bp::arg("ref_point"), bp::arg("hv_algo")))
        .def("greatest_contributor",
             +[](const hypervolume &hv, const bp::object &r_point) {
                 return hv.greatest_contributor(pygmo::to_vd(r_point));
             },
             (bp::arg("ref_point")))
        .def("greatest_contributor",
             +[](const hypervolume &hv, const bp::object &r_point, boost::shared_ptr<hv_algorithm> hv_algo) {
                 return hv.greatest_contributor(pygmo::to_vd(r_point), *hv_algo);
             },
             pygmo::hv_greatest_contributor_docstring().c_str(), (bp::arg("ref_point"), bp::arg("hv_algo")))
        .def("contributions",
             +[](const hypervolume &hv, const bp::object &r_point) {
                 return pygmo::v_to_a(hv.contributions(pygmo::to_vd(r_point)));
             },
             (bp::arg("ref_point")))
        .def("contributions",
             +[](const hypervolume &hv, const bp::object &r_point, boost::shared_ptr<hv_algorithm> hv_algo) {
                 return pygmo::v_to_a(hv.contributions(pygmo::to_vd(r_point), *hv_algo));
             },
             pygmo::hv_contributions_docstring().c_str(), (bp::arg("ref_point"), bp::arg("hv_algo")))
        .add_property("copy_points", &hypervolume::get_copy_points, &hypervolume::set_copy_points)
        .def("get_points", +[](hypervolume &hv) { return pygmo::vv_to_a(hv.get_points()); });

    // Hypervolume algorithms
    bp::class_<hv_algorithm, boost::noncopyable>("_hv_algorithm", bp::no_init).def("get_name", &hv_algorithm::get_name);
    bp::class_<hvwfg, bp::bases<hv_algorithm>>("hvwfg", pygmo::hvwfg_docstring().c_str())
        .def(bp::init<unsigned>((bp::arg("stop_dimension") = 2)));
    bp::class_<bf_approx, bp::bases<hv_algorithm>>("bf_approx", pygmo::bf_approx_docstring().c_str())
        .def(bp::init<bool, unsigned, double, double, double, double, double, double>(
            (bp::arg("use_exact") = true, bp::arg("trivial_subcase_size") = 1u, bp::arg("eps") = 1e-2,
             bp::arg("delta") = 1e-6, bp::arg("delta_multiplier") = 0.775, bp::arg("alpha") = 0.2,
             bp::arg("initial_delta_coeff") = 0.1, bp::arg("gamma") = 0.25)))
        .def(bp::init<bool, unsigned, double, double, double, double, double, double, unsigned>(
            (bp::arg("use_exact") = true, bp::arg("trivial_subcase_size") = 1u, bp::arg("eps") = 1e-2,
             bp::arg("delta") = 1e-6, bp::arg("delta_multiplier") = 0.775, bp::arg("alpha") = 0.2,
             bp::arg("initial_delta_coeff") = 0.1, bp::arg("gamma") = 0.25, bp::arg("seed"))));
    bp::class_<bf_fpras, bp::bases<hv_algorithm>>("bf_fpras", pygmo::bf_fpras_docstring().c_str())
        .def(bp::init<double, double>((bp::arg("eps") = 1e-2, bp::arg("delta") = 1e-2)))
        .def(bp::init<double, double, unsigned>((bp::arg("eps") = 1e-2, bp::arg("delta") = 1e-2, bp::arg("seed"))));
    bp::class_<hv2d, bp::bases<hv_algorithm>>("hv2d", pygmo::hv2d_docstring().c_str(), bp::init<>());
    bp::class_<hv3d, bp::bases<hv_algorithm>>("hv3d", pygmo::hv3d_docstring().c_str(), bp::init<>());

    // Exposition of stand alone functions
    // Multi-objective utilities
<<<<<<< HEAD
    bp::def("fast_non_dominated_sorting",
            +[](const bp::object &x) -> bp::object {
                auto fnds = fast_non_dominated_sorting(pygmo::to_vvd(x));
                // the non-dominated fronts
                auto ndf = std::get<0>(fnds);
                bp::list ndf_py;
                for (const std::vector<vector_double::size_type> &front : ndf) {
                    ndf_py.append(pygmo::v_to_a(front));
                }
                // the domination list
                auto dl = std::get<1>(fnds);
                bp::list dl_py;
                for (const auto &item : dl) {
                    dl_py.append(pygmo::v_to_a(item));
                }
                return bp::make_tuple(ndf_py, dl_py, pygmo::v_to_a(std::get<2>(fnds)),
                                      pygmo::v_to_a(std::get<3>(fnds)));
            },
            pygmo::fast_non_dominated_sorting_docstring().c_str(), boost::python::arg("points"));
=======
    bp::def("fast_non_dominated_sorting", fast_non_dominated_sorting_wrapper,
            pygmo::fast_non_dominated_sorting_docstring().c_str(), bp::arg("points"));
    bp::def("nadir", +[](const bp::object &p) { return pygmo::v_to_a(pagmo::nadir(pygmo::to_vvd(p))); },
            pygmo::nadir_docstring().c_str(), bp::arg("points"));
    bp::def("ideal", +[](const bp::object &p) { return pygmo::v_to_a(pagmo::ideal(pygmo::to_vvd(p))); },
            pygmo::ideal_docstring().c_str(), bp::arg("points"));
>>>>>>> c174e3f3
}<|MERGE_RESOLUTION|>--- conflicted
+++ resolved
@@ -93,9 +93,7 @@
 #include <pagmo/problems/translate.hpp>
 #include <pagmo/problems/zdt.hpp>
 #include <pagmo/serialization.hpp>
-<<<<<<< HEAD
 #include <pagmo/threading.hpp>
-=======
 #include <pagmo/utils/hv_algos/hv_algorithm.hpp>
 #include <pagmo/utils/hv_algos/hv_bf_approx.hpp>
 #include <pagmo/utils/hv_algos/hv_bf_fpras.hpp>
@@ -103,7 +101,6 @@
 #include <pagmo/utils/hv_algos/hv_hv3d.hpp>
 #include <pagmo/utils/hv_algos/hv_hvwfg.hpp>
 #include <pagmo/utils/hypervolume.hpp>
->>>>>>> c174e3f3
 
 #include "algorithm.hpp"
 #include "algorithm_exposition_suite.hpp"
@@ -263,25 +260,15 @@
 static inline de1220 *de1220_init_0(unsigned gen, const bp::object &allowed_variants, unsigned variant_adptv,
                                     double ftol, double xtol, bool memory)
 {
-<<<<<<< HEAD
     auto av = pygmo::to_vu(allowed_variants);
     return ::new de1220(gen, av, variant_adptv, ftol, xtol, memory);
-=======
-    auto allowed_variants_vu = pygmo::to_vu(allowed_variants);
-    return ::new de1220(gen, allowed_variants_vu, variant_adptv, ftol, xtol, memory);
->>>>>>> c174e3f3
 }
 
 static inline de1220 *de1220_init_1(unsigned gen, const bp::object &allowed_variants, unsigned variant_adptv,
                                     double ftol, double xtol, bool memory, unsigned seed)
 {
-<<<<<<< HEAD
     auto av = pygmo::to_vu(allowed_variants);
     return ::new de1220(gen, av, variant_adptv, ftol, xtol, memory, seed);
-=======
-    auto allowed_variants_vu = pygmo::to_vu(allowed_variants);
-    return ::new de1220(gen, allowed_variants_vu, variant_adptv, ftol, xtol, memory, seed);
->>>>>>> c174e3f3
 }
 
 static inline bp::list de1220_allowed_variants()
@@ -936,7 +923,6 @@
 
     // Exposition of stand alone functions
     // Multi-objective utilities
-<<<<<<< HEAD
     bp::def("fast_non_dominated_sorting",
             +[](const bp::object &x) -> bp::object {
                 auto fnds = fast_non_dominated_sorting(pygmo::to_vvd(x));
@@ -956,12 +942,8 @@
                                       pygmo::v_to_a(std::get<3>(fnds)));
             },
             pygmo::fast_non_dominated_sorting_docstring().c_str(), boost::python::arg("points"));
-=======
-    bp::def("fast_non_dominated_sorting", fast_non_dominated_sorting_wrapper,
-            pygmo::fast_non_dominated_sorting_docstring().c_str(), bp::arg("points"));
     bp::def("nadir", +[](const bp::object &p) { return pygmo::v_to_a(pagmo::nadir(pygmo::to_vvd(p))); },
             pygmo::nadir_docstring().c_str(), bp::arg("points"));
     bp::def("ideal", +[](const bp::object &p) { return pygmo::v_to_a(pagmo::ideal(pygmo::to_vvd(p))); },
             pygmo::ideal_docstring().c_str(), bp::arg("points"));
->>>>>>> c174e3f3
 }