--- conflicted
+++ resolved
@@ -264,27 +264,7 @@
      * - >0: will print and log one line each objective function improvement, or range reduction
      *
      * Example (verbosity > 0u):
-<<<<<<< HEAD
      * @code{.unparsed}
-     * Fevals:          Best:         Range:
-     *       2         352531            0.1
-     *       4         256100            0.1
-     *     ...        .......            ...
-     *     159        1006.28            0.1
-     *     178        815.293            0.1
-     *     198        815.293           0.05
-     *     204        654.538           0.05
-     *     207        481.065           0.05
-     *     217        372.571           0.05
-     *     229        116.117           0.05
-     *     249        116.117          0.025
-     *     257         90.486          0.025
-     *     ...        .......         ......
-     *     382        14.1021         0.0125
-     *     402        14.1021        0.00625
-     * Exit condition -- range: 0.00625 <= 0.01
-=======
-     * @code
      * Fevals:          Best:      Violated:    Viol. Norm:         Range:
      *       4        110.785              1        2.40583            0.5
      *      12        110.785              1        2.40583           0.25
@@ -303,8 +283,6 @@
      *     151        95.4502              0              0    1.52588e-05
      *     159        95.4502              0              0    7.62939e-06
      * Exit condition -- range: 7.62939e-06 <= 1e-05
->>>>>>> 49652328
-
      * @endcode
      * Fevals, is the number of function evaluations made, Best is the best fitness
      * Violated and Viol.Norm are the number of constraints violated and the L2 norm of the violation (accounting for
