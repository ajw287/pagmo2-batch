--- conflicted
+++ resolved
@@ -118,13 +118,10 @@
    >>> plt.ylabel("value") # doctest: +SKIP
    >>> plt.show() # doctest: +SKIP
 
-<<<<<<< HEAD
-----------------------------------------------------------------------------------------------------------------------
-=======
 .. image:: ../../images/nlopt_basic_lv1.png
    :scale: 100 %
    :alt: slsqp performance
->>>>>>> eece215d
+
 
 I do not have the gradient
 ^^^^^^^^^^^^^^^^^^^^^^^^^^
